import os
import numpy as np
from copy import deepcopy
from scipy.interpolate import interp1d
from scipy.fftpack import dst

from pybird.common import Common, co
from pybird.bird import Bird
from pybird.nonlinear import NonLinear
from pybird.nnlo import NNLO_higher_derivative, NNLO_counterterm
from pybird.resum import Resum
from pybird.projection import Projection
from pybird.greenfunction import GreenFunction
from pybird.fourier import FourierTransform

# ### dev mode ###
# import importlib, pybird
# importlib.reload(pybird.common)
# from pybird.common import Common, co
# importlib.reload(pybird.bird)
# from pybird.bird import Bird
# importlib.reload(pybird.nonlinear)
# from pybird.nonlinear import NonLinear
# importlib.reload(pybird.resum)
# from pybird.resum import Resum
# ################

class Correlator(object):

    def __init__(self, config_dict=None, load_engines=True):

        self.cosmo_catalog = {
            "pk_lin": Option("pk_lin", (list, np.ndarray),
                description="Linear matter power spectrum in [Mpc/h]^3",
                default=None) ,
            "kk": Option("kk", (list, np.ndarray),
                description="k-array in [h/Mpc] on which pk_lin is evaluated",
                default=None) ,
            "f": Option("f", float,
                description="Scale independent growth rate (for RSD). Automatically set to 0 for \'output\': \'m__\'.",
                default=None) ,
            "bias": Option("bias", dict,
                description="EFT parameters in dictionary to specify as \
                    (\'eft_basis\': \'eftoflss\') \{ \'b1\'(a), \'b2\'(a), \'b3\'(a), \'b4\'(a), \'cct\', \'cr1\'(b), \'cr2\'(b), \'ce0\'(d), \'ce1\'(d), \'ce2\'(d)] \} \
                    (\'eft_basis\': \'westcoast\') \{ \'b1\'(a), \'c2\'(a), \'c4\'(a), \'b3\'(a), \'cct\', \'cr1\'(b), \'cr2\'(b), \'ce0\'(d), \'ce1\'(d), \'ce2\'(d)] \} \
                    (\'eft_basis\': \'eastcoast\') \{ \'b1\'(a), \'b2\'(a), \'bG2\'(a), \'bgamma3\'(a), \'c0\', \'c2\'(b), \'c4\'(c), \'ce0\'(d), \'ce1\'(d), \'ce2\'(d)] \} \
                    if (a): \'b\' in \'output\'; (b): \'multipole\'>=2; (d): \'with_stoch\' is True ",
                default=None) ,
            "H": Option("H", float,
                description="Hubble parameter by H_0. To specify if \'with_ap\' is True.",
                default=None) ,
            "DA": Option("DA", float,
                description="Angular distance times H_0. To specify if \'with_ap\' is True.",
                default=None) ,
            "z": Option("z", float,
                description="Effective redshift(s). To specify if \'with_time\' is False or \'with_exact_time\' is True.",
                default=None) ,
            "D": Option("D", float,
                description="Scale independent growth function. To specify if \'with_time\' is False, e.g., \'with_nonequal_time\' or \'with_redshift_bin\' is True.",
                default=None) ,
            "A": Option("A", float,
                description="Amplitude rescaling, i.e, A = A_s / A_s^\{fid\}. Default: A=1. If \'with_time\' is False, can in some ways be used as a fast parameter.",
                default=None) ,
            "Omega0_m": Option("Omega0_m", float,
                description="Fractional matter abundance at present time. To specify if \'with_exact_time\' is True.",
                default=None) ,
            "w0_fld": Option("w0_fld", float,
                description="Dark energy equation of state parameter. To specify in presence of dark energy if \'with_exact_time\' is True (otherwise w0 = -1).",
                default=None) ,
            "Dz": Option("Dz", (list, np.ndarray),
                description="Scale independent growth function over redshift bin. To specify if \'with_redshift_bin\' is True.",
                default=None) ,
            "fz": Option("fz", (list, np.ndarray),
                description="Scale independent growth rate over redshift bin. To specify if \'with_redshift_bin\' is True.",
                default=None) ,
            "rz": Option("rz", (list, np.ndarray),
                description="Comoving distance in [Mpc/h] over redshift bin. To specify if \'with_redshift_bin\' or if \'output\':\'w\'.",
                default=None) ,
            "D1": Option("D1", float,
                description="Scale independent growth function at redshift z1. To specify if \'with_nonequal_time\' is True.",
                default=None) ,
            "D2": Option("D2", float,
                description="Scale independent growth function at redshift z2. To specify if \'with_nonequal_time\' is True.",
                default=None) ,
            "f1": Option("f1", float,
                description="Scale independent growth rate at redshift z1. To specify if \'with_nonequal_time\' is True.",
                default=None) ,
            "f2": Option("f2", float,
                description="Scale independent growth rate at redshift z2. To specify if \'with_nonequal_time\' is True.",
                default=None) ,
            "Psmooth": Option("Psmooth", (list, np.ndarray),
                description="Smooth power spectrum. To specify if \'with_nnlo_counterterm\' is True.",
                default=None) ,
            "pk_lin_2": Option("pk_lin_2", (list, np.ndarray),
                description="Alternative linear matter power spectrum in [Mpc/h]^3 replacing \'pk_lin\' in the internal loop integrals (and resummation)",
                default=None) ,
        }

        self.c_catalog = {
            "output": Option("output", str, ["bPk", "bCf", "mPk", "mCf", "bmPk", "bmCf"],
                description="Correlator: biased tracers / matter / biased tracers-matter -- power spectrum / correlation function.",
                default="bPk") ,
            "multipole": Option("multipole", int, [0, 2, 3],
                description="Number of multipoles. 0: real space. 2: monopole + quadrupole. 3: monopole + quadrupole + hexadecapole.",
                default=2) ,
            "z": Option("z", float,
                description="Effective redshift.",
                default=None) ,
            "km": Option("km", float,
                description="Inverse tracer spatial extension scale in [h/Mpc].",
                default=0.7) ,
            "kr": Option("kr", float,
                description="Inverse velocity product renormalization scale in [h/Mpc].",
                default=0.25) ,
            "nd": Option("nd", float,
                description="Mean galaxy density",
                default=3e-4) ,
            "kmax": Option("kmax", float,
                description="kmax in [h/Mpc] for \'output\': \'_Pk\'",
                default=0.25) ,
            "with_bias": Option("with_bias", bool,
                description="Bias (in)dependent evalution. Automatically set to False for \'with_time\': False.",
                   default=False) ,
            "eft_basis": Option("eft_basis", str,
                description="Basis of EFT parameters: \'eftoflss\' (default), \'westcoast\', or \'eastcoast\'. See cosmology command \'bias\' for more details.",
                default="eftoflss") ,
            "with_stoch": Option("with_stoch", bool,
                description="With stochastic terms.",
                   default=False) ,
            "with_nnlo_counterterm": Option("with_nnlo_counterterm", bool,
                description="With next-to-next-to-leading counterterm k^4 pk_lin.",
                default=False) ,
            "with_tidal_alignments": Option("with_tidal_alignments", bool,
                description="With tidal alignements: bq * (\mu^2 - 1/3) \delta_m ",
                default=False) ,
            "with_time": Option("with_time", bool,
                description="Time (in)dependent evaluation. For \'with_redshift_bin\': True, automatically set to False.",
                default=True) ,
            "with_exact_time": Option("with_exact_time", bool,
                description="Exact time dependence or EdS approximation.",
                default=False) ,
            "with_quintessence": Option("with_quintessence", bool,
                description="Clustering quintessence.",
                default=False) ,
            "with_nonequal_time": Option("with_nonequal_time", bool,
                description="Non equal time correlator. Automatically set to \'with_time\' to False ",
                default=False) ,
            "z1": Option("z1", float,
                description="Redshift z_1 for non equal time correlator.",
                default=None) ,
            "z2": Option("z2", float,
                description="Redshift z_2 for non equal time correlator.",
                default=None) ,
            "with_resum": Option("with_resum", bool,
                description="Apply IR-resummation.",
                default=True) ,
            "optiresum": Option("optiresum", bool,
                description="[depreciated: keep on default False] True: Resumming only with the BAO peak. False: Resummation on the full correlation function.",
                default=False) ,
            "xdata": Option("xdata", (list, np.ndarray),
                description="Array of k [h/Mpc] (or s [Mpc/h]) on which to output the correlator. If \'with_binning\' is True, please provide the central k (or s). If not, it can be bin-weighted k (or s). If no \'xdata\' provided, output is on internal default array. ",
                default=None) ,
            "with_binning": Option("with_binning", bool,
                description="Apply binning for linear-spaced bins.",
                default=False) ,
            "binsize": Option("binsize", float,
                description="size of the bin.",
                default=None) ,
            "with_ap": Option("wity_AP", bool,
                description="Apply Alcock Paczynski effect. ",
                default=False) ,
            "H_fid": Option("H_fid", float,
                description="Hubble parameter by H_0. To specify if \'with_ap\' is True.",
                default=None) ,
            "D_fid": Option("D_fid", float,
                description="Angular distance times H_0. To specify if \'with_ap\' is True.",
                default=None) ,
            "with_survey_mask": Option("with_survey_mask", bool,
                description="Apply survey mask. Automatically set to False for \'output\': \'_Cf\'.",
                default=False) ,
            "survey_mask_arr_p": Option("survey_mask_arr_p", (list, np.ndarray),
                description="Mask convolution array for \'output\': \'_Pk\'.",
                default=None) ,
            "survey_mask_mat_kp": Option("survey_mask_mat_kp", (list, np.ndarray),
                description="Mask convolution matrix for \'output\': \'_Pk\'.",
                default=None) ,
            "with_fibercol": Option("with_fibercol", bool,
                description="Apply fiber collision effective window corrections.",
                default=False) ,
            "with_wedge": Option("with_wedge", bool,
                description="Rotate multipoles to wedges",
                default=False) ,
            "wedge_mat_wl": Option("wedge_mat_wl", (list, np.ndarray),
                description="multipole-to-wedge rotation matrix",
                default=None) ,
            "with_redshift_bin": Option("with_redshift_bin", bool,
                description="Account for the galaxy count distribution over a redshift bin.",
                default=False) ,
            "redshift_bin_zz": Option("redshift_bin_zz", (list, np.ndarray),
                description="Array of redshift points inside a redshift bin.",
                default=None) ,
            "redshift_bin_nz": Option("redshift_bin_nz", (list, np.ndarray),
                description="Galaxy counts distribution over a redshift bin.",
                default=None) ,
            "accboost": Option("accboost", int, [1, 2, 3],
                description="Sampling accuracy boost factor. Default k sampling: dk ~ 0.005 (k<0.3), dk ~ 0.01 (k>0.3). ",
                default=1) ,
            "fftaccboost": Option("fftaccboost", int, [1, 2, 3],
                description="FFTLog accuracy boost factor. Default FFTLog sampling : NFFT ~ 256. ",
                default=1) ,
            "fftbias": Option("fftbias", float,
                description="real power bias for fftlog decomposition of pk_lin (usually to keep to default value)",
                default=-1.6) ,
            "keep_loop_pieces_independent": Option("keep_loop_pieces_independent", bool,
                description="keep the loop pieces 13 and 22 independent (mainly for debugging)",
                default=False) ,
        }

        if config_dict is not None: self.set(config_dict, load_engines=load_engines)


    def info(self, description=True):

        for on in ['config', 'cosmo']:

            print ("\n")
            if on == 'config':
                print ("Configuration commands [.set(config_dict)]")
                print ("----------------------")
                catalog = self.c_catalog
            elif on == 'cosmo':
                print ("Cosmology commands [.compute(cosmo_dict)]")
                print ("------------------")
                catalog = self.cosmo_catalog

            for (name, config) in zip(catalog, catalog.values()):
                if config.list is None: print("\'%s\': %s" % (name, typename(config.type)))
                else: print("\'%s\': %s ; options: %s" % (name, typename(config.type), config.list))
                if description:
                    print ('    - %s' % config.description)
                    print ('    * default: %s' % config.default)

    def set(self, config_dict, load_engines=True):

        # Reading config provided by user
        self.__read_config(config_dict)

        # Setting no-optional config
        self.c["smin"] = 1.
        self.c["smax"] = 1000.
        self.c["kmin"] = 0.001

        # Checking for config conflict
        self.__is_config_conflict()

        # Setting list of EFT parameters required by the user to provide later
        self.__set_eft_parameters_list()

        # Loading PyBird engines
        self.__load_engines(load_engines=load_engines)

    def compute(self, cosmo_dict=None, cosmo_module=None, cosmo_engine=None, correlator_engine=None, do_core=True, do_survey_specific=True):

        if cosmo_dict: cosmo_dict_local = cosmo_dict.copy()
        elif cosmo_module and cosmo_engine: cosmo_dict_local = {}
<<<<<<< HEAD
        else: raise Exception('provide cosmo_dict or CLASSy engine with cosmo_module=\'class\' ')       
        
=======
        else: raise Exception('provide cosmo_dict or CLASSy engine with cosmo_module=\'class\' ')

>>>>>>> 3f6f0cd2
        if cosmo_module: # works only with classy now
            cosmo_dict_class = self.set_cosmo(cosmo_dict, module=cosmo_module, engine=cosmo_engine)
            cosmo_dict_local.update(cosmo_dict_class)

        self.__read_cosmo(cosmo_dict_local)
        self.__is_cosmo_conflict()

        if do_core:
            self.bird = Bird(self.cosmo, with_bias=self.c["with_bias"], eft_basis=self.c["eft_basis"], with_stoch=self.c["with_stoch"], with_nnlo_counterterm=self.c["with_nnlo_counterterm"], co=self.co)
            if self.c["with_nnlo_counterterm"]: # we use smooth power spectrum since we don't want spurious BAO signals
                ilogPsmooth = interp1d(np.log(self.bird.kin), np.log(self.cosmo["Psmooth"]), fill_value='extrapolate')
                if self.c["with_cf"]: self.nnlo_counterterm.Cf(self.bird, ilogPsmooth)
                else: self.nnlo_counterterm.Ps(self.bird, ilogPsmooth)
            if not correlator_engine: self.nonlinear.PsCf(self.bird)
            elif correlator_engine: correlator_engine.nonlinear.PsCf(self.bird, c_alpha) # emu
            if self.c["with_bias"]: self.bird.setPsCf(self.bias)
            else: self.bird.setPsCfl()
            if self.c["with_resum"]:
                if not correlator_engine: self.resum.PsCf(self.bird, makeIR=True, makeQ=False, setIR=False, setPs=False, setCf=False) # compute IR-correction pieces
                elif correlator_engine: correlator_engine.resum.PsCf(self.bird, c_alpha) # emu

        if do_survey_specific:
            if not self.c["with_time"]: self.bird.settime(self.cosmo, co=self.co)
            if self.c["with_resum"]: self.resum.PsCf(self.bird, makeIR=False, makeQ=True, setIR=True, setPs=True, setCf=self.c["with_cf"])
            if self.c["with_redshift_bin"]: self.projection.redshift(self.bird, self.cosmo["rz"], self.cosmo["Dz"], self.cosmo["fz"], pk=self.c["output"])
            if self.c["with_ap"]: self.projection.AP(self.bird)
            if self.c["with_fibercol"]: self.projection.fibcolWindow(self.bird)
            if self.c["with_survey_mask"]: self.projection.Window(self.bird)
            elif self.c["with_binning"]: self.projection.xbinning(self.bird) # no binning if 'with_survey_mask' since the mask should account for it.
            elif self.c["xdata"] is not None: self.projection.xdata(self.bird)
            if self.c["with_wedge"]: self.projection.Wedges(self.bird)

    def get(self, bias=None, what="full"):

        if not self.c["with_bias"]:
            self.__is_bias_conflict(bias)
            if "Pk" in self.c["output"]: self.bird.setreducePslb(self.bias, what=what)
            elif "Cf" in self.c["output"]: self.bird.setreduceCflb(self.bias, what=what)
        if "Pk" in self.c["output"]: return self.bird.fullPs
        elif "Cf" in self.c["output"]: return self.bird.fullCf

    def getmarg(self, bias, marg_gauss_eft_parameters_list):

        for p in marg_gauss_eft_parameters_list:
            if p not in self.gauss_eft_parameters_list:
                raise Exception("The parameter %s specified in getmarg() is not an available Gaussian EFT parameter to marginalize. Check your options. " % p)

        def marg(loopl, ctl, b1, f, stl=None, nnlol=None, bq=0):

            # concatenating multipoles: loopl.shape = (Nl, Nloop, Nk) -> loop.shape = (Nloop, Nl * Nk)
            loop = np.swapaxes(loopl, axis1=0, axis2=1).reshape(loopl.shape[1],-1)
            ct = np.swapaxes(ctl, axis1=0, axis2=1).reshape(ctl.shape[1],-1)
            if stl is not None: st = np.swapaxes(stl, axis1=0, axis2=1).reshape(stl.shape[1],-1)
            if nnlol is not None: nnlo = np.swapaxes(nnlol, axis1=0, axis2=1).reshape(nnlol.shape[1],-1)

            pg = np.empty(shape=(len(marg_gauss_eft_parameters_list), loop.shape[1]))
            for i, p in enumerate(marg_gauss_eft_parameters_list):
                if p in ['b3', 'bGamma3']:
                    if self.co.Nloop == 12: pg[i] = loop[3] + b1 * loop[7]                          # config["with_time"] = True
                    elif self.co.Nloop == 18: pg[i] = loop[3] + b1 * loop[7] + bq * loop[16]        # config["with_time"] = True, config["with_tidal_alignments"] = True
                    elif self.co.Nloop == 22: pg[i] = f * loop[8] + b1 * loop[16]                   # config["with_time"] = False, config["with_exact_time"] = False
                    elif self.co.Nloop == 35: pg[i] = f * loop[18] + b1 * loop[29]                  # config["with_time"] = False, config["with_exact_time"] = True
                    if p == 'bGamma3': pg[i] *= 6. # b3 = b1 + 15. * bG2 + 6. * bGamma3 : config["eft_basis"] = 'eastcoast'
                # counterterm : config["eft_basis"] = 'eftoflss' or 'westcoast'
                elif p == 'cct': pg[i] = 2 * (f * ct[0+3] + b1 * ct[0]) / self.c["km"]**2 # ~ 2 (b1 + f * mu^2) k^2/km^2 pk_lin
                elif p == 'cr1': pg[i] = 2 * (f * ct[1+3] + b1 * ct[1]) / self.c["kr"]**2 # ~ 2 (b1 mu^2 + f * mu^4) k^2/kr^2 pk_lin
                elif p == 'cr2': pg[i] = 2 * (f * ct[2+3] + b1 * ct[2]) / self.c["kr"]**2 # ~ 2 (b1 mu^4 + f * mu^6) k^2/kr^2 pk_lin
                # counterterm : config["eft_basis"] = 'eastcoast'                       # (2.15) and (2.23) of 2004.10607
                elif p in ['c0', 'c2', 'c4']:
                    ct0, ct2, ct4 = - 2 * ct[0], - 2 * f * ct[1], - 2 * f**2 * ct[2]    # - 2 ct0 k^2 pk_lin , - 2 ct2 f mu^2 k^2 pk_lin , - 2 ct4 f^2 mu^4 k^2 pk_lin
                    if p == 'c0':   pg[i] = ct0
                    elif p == 'c2': pg[i] = - f/3. * ct0 + ct2
                    elif p == 'c4': pg[i] = 3/35. * f**2 * ct0 - 6/7. * f * ct2 + ct4
                # stochastic term
                elif p == 'ce0': pg[i] = st[0] / self.c["nd"] # k^0 / nd mono
                elif p == 'ce1': pg[i] = st[1] / self.c["km"]**2 / self.c["nd"] # k^2 / km^2 / nd mono
                elif p == 'ce2': pg[i] = st[2] / self.c["km"]**2 / self.c["nd"] # k^2 / km^2 / nd quad
                # nnlo term: config["eft_basis"] = 'eftoflss' or 'westcoast'
                elif p == 'cr4': pg[i] = 0.25 * b1**2 * nnlo[0] / self.c["kr"]**4 # ~ 1/4 b1^2 k^4/kr^4 mu^4 pk_lin
                elif p == 'cr6': pg[i] = 0.25 * b1 * nnlo[1] / self.c["kr"]**4    # ~ 1/4 b1 k^4/kr^4 mu^6 pk_lin
                # nnlo term: config["eft_basis"] = 'eastcoast'
                elif p == 'ct': pg[i] = - f**4 * (b1**2 * nnlo[0] + 2. * b1 * f * nnlo[1] + f**2 * nnlo[2]) # ~ k^4 mu^4 pk_lin

            return pg

        def marg_from_bird(bird, bias_local):
            self.__is_bias_conflict(bias_local)
            if self.c["with_tidal_alignments"]: bq = self.bias["bq"]
            else: bq = 0.
            if "Pk" in self.c["output"]: return marg(bird.Ploopl, bird.Pctl, self.bias["b1"], bird.f, stl=bird.Pstl, nnlol=bird.Pnnlol, bq=bq)
            elif "Cf" in self.c["output"]: return marg(bird.Cloopl, bird.Cctl, self.bias["b1"], bird.f, stl=bird.Cstl, nnlol=bird.Cnnlol, bq=bq)

        return marg_from_bird(self.bird, bias)

    def __load_engines(self, load_engines=True):

        self.co = Common(Nl=self.c["multipole"], kmax=self.c["kmax"], km=self.c["km"], kr=self.c["kr"], nd=self.c["nd"], eft_basis=self.c["eft_basis"],
<<<<<<< HEAD
            halohalo=self.c["halohalo"], with_cf=self.c["with_cf"], with_time=self.c["with_time"], accboost=self.c["accboost"], optiresum=self.c["optiresum"], 
            exact_time=self.c["with_exact_time"], quintessence=self.c["with_quintessence"], 
=======
            halohalo=self.c["halohalo"], with_cf=self.c["with_cf"], with_time=self.c["with_time"], optiresum=self.c["optiresum"],
            exact_time=self.c["with_exact_time"], quintessence=self.c["with_quintessence"],
>>>>>>> 3f6f0cd2
            with_tidal_alignments=self.c["with_tidal_alignments"], nonequaltime=self.c["with_common_nonequal_time"], keep_loop_pieces_independent=self.c["keep_loop_pieces_independent"])
        if load_engines:
            self.nonlinear = NonLinear(load=True, save=True, NFFT=256*self.c["fftaccboost"], fftbias=self.c["fftbias"], co=self.co)
            self.resum = Resum(co=self.co)
            self.projection = Projection(self.c["xdata"],
                with_ap=self.c["with_ap"], H_fid=self.c["H_fid"], D_fid=self.c["D_fid"],
                with_survey_mask=self.c["with_survey_mask"], survey_mask_arr_p=self.c["survey_mask_arr_p"], survey_mask_mat_kp=self.c["survey_mask_mat_kp"],
                with_binning=self.c["with_binning"], binsize=self.c["binsize"],
                fibcol=self.c["with_fibercol"],
                with_wedge=self.c["with_wedge"], wedge_mat_wl=self.c["wedge_mat_wl"],
                with_redshift_bin=self.c["with_redshift_bin"], redshift_bin_zz=self.c["redshift_bin_zz"], redshift_bin_nz=self.c["redshift_bin_nz"],
                co=self.co)
            if self.c["with_nnlo_counterterm"]: self.nnlo_counterterm = NNLO_counterterm(co=self.co)

    def __read_cosmo(self, cosmo_dict):

        # Checking if the inputs are consistent with the options
        for (name, cosmo) in zip(self.cosmo_catalog, self.cosmo_catalog.values()):
                for cosmo_key in cosmo_dict:
                    if cosmo_key is name:
                        cosmo.check(cosmo_key, cosmo_dict[cosmo_key])

        # Setting unspecified configs to default value
        for (name, cosmo) in zip(self.cosmo_catalog, self.cosmo_catalog.values()):
            if cosmo.value is None: cosmo.value = cosmo.default

        # Translating the catalog to a dict
        self.cosmo = translate_catalog_to_dict(self.cosmo_catalog)

    def __is_cosmo_conflict(self):

        if self.c["with_bias"]: self.__is_bias_conflict()

        if self.cosmo["kk"] is None or self.cosmo["pk_lin"] is None:
            raise Exception("Please provide a linear matter power spectrum \'pk_lin\' and the corresponding \'kk\'. ")

        if len(self.cosmo["kk"]) != len(self.cosmo["pk_lin"]):
            raise Exception("Please provide a linear matter power spectrum \'pk_lin\' and the corresponding \'kk\' of same length.")

        if self.cosmo["kk"][0] > 1e-4 or self.cosmo["kk"][-1] < 1.:
            raise Exception("Please provide a linear matter spectrum \'pk_lin\' and the corresponding \'kk\' with min(kk) < 1e-4 and max(kk) > 1.")

        if self.c["multipole"] == 0: self.cosmo["f"] = 0.
        elif not self.c["with_redshift_bin"] and self.cosmo["f"] is None:
            raise Exception("Please specify the growth rate \'f\'.")
        elif self.c["with_redshift_bin"] and (self.cosmo["Dz"] is None or self.cosmo["fz"] is None):
            raise Exception("You asked to account the galaxy counts distribution. Please specify \'Dz\' and \'fz\'. ")

        if not self.c["with_time"] and self.cosmo["D"] is None:
            raise Exception("Please specify the growth factor \'D\'.")

        if self.c["with_nonequal_time"] and (self.cosmo["D1"] is None or self.cosmo["D2"] is None or self.cosmo["f1"] is None or self.cosmo["f2"] is None):
            raise Exception("You asked nonequal time correlator. Pleas specify: \'D1\', \'D2\', \'f1\', \'f2\'.  ")

        if self.c["with_ap"] and (self.cosmo["H"] is None or self.cosmo["DA"] is None):
            raise Exception("You asked to apply the AP effect. Please specify \'H\' and \'DA\'. ")

        if not self.c["with_time"] and self.cosmo["A"]: self.cosmo["D"] *= self.cosmo["A"]**.5

    def __is_bias_conflict(self, bias=None):
        if bias is not None: self.cosmo["bias"] = bias
        if self.cosmo["bias"] is None: raise Exception("Please specify \'bias\'. ")
        if isinstance(self.cosmo["bias"], (list, np.ndarray)): self.cosmo["bias"] = self.cosmo["bias"][0]
        if not isinstance(self.cosmo["bias"], dict): raise Exception("Please specify bias in a dict. ")

        for p in self.eft_parameters_list:
            if p not in self.cosmo["bias"]:
                raise Exception ("%s not found, please provide (given command \'eft_basis\': \'%s\') %s" % (p, self.c["eft_basis"], self.eft_parameters_list))

        # PZ: here I should auto-fill the EFT parameters for all output options!!!

        self.bias = self.cosmo["bias"]

        if "b" in self.c["output"]:
            if "westcoast" in self.c["eft_basis"]:
                self.bias["b2"] = 2.**-.5 * (self.bias["c2"] + self.bias["c4"])
                self.bias["b4"] = 2.**-.5 * (self.bias["c2"] - self.bias["c4"])
            elif "eastcoast" in self.c["eft_basis"]:
                self.bias["b2"] = self.bias["b1"] + 7/2. * self.bias["bG2"]
                self.bias["b3"] = self.bias["b1"] + 15. * self.bias["bG2"] + 6. * self.bias["bGamma3"]
                self.bias["b4"] = 1/2. * self.bias["bt2"] - 7/2. * self.bias["bG2"]
        elif "m" in self.c["output"]: self.bias.update({"b1": 1., "b2": 1., "b3": 1., "b4": 0.})
        if self.c["multipole"] == 0: self.bias.update({"cr1": 0., "cr2": 0.})

    def __set_eft_parameters_list(self):

        if self.c["eft_basis"] in ["eftoflss", "westcoast"]:
            self.gauss_eft_parameters_list = ['cct']
            if self.c["multipole"] >= 2: self.gauss_eft_parameters_list.extend(['cr1', 'cr2'])
        elif self.c["eft_basis"] == "eastcoast":
            self.gauss_eft_parameters_list = ['c0']
            if self.c["multipole"] >= 2: self.gauss_eft_parameters_list.extend(['c2', 'c4'])
        if self.c["with_stoch"]: self.gauss_eft_parameters_list.extend(['ce0', 'ce1', 'ce2'])
        if self.c["with_nnlo_counterterm"]:
            if self.c["eft_basis"] in ["eftoflss", "westcoast"]: self.gauss_eft_parameters_list.extend(['cr4', 'cr6'])
            elif self.c["eft_basis"] == "eastcoast": self.gauss_eft_parameters_list.append('ct')
        self.eft_parameters_list = deepcopy(self.gauss_eft_parameters_list)
        if "b" in self.c["output"]:
            if self.c["eft_basis"] in ["eftoflss", "westcoast"]: self.gauss_eft_parameters_list.append('b3')
            elif self.c["eft_basis"] == "eastcoast": self.gauss_eft_parameters_list.append('bGamma3')
            if self.c["eft_basis"] == "eftoflss": self.eft_parameters_list.extend(['b1', 'b2', 'b3', 'b4'])
            elif self.c["eft_basis"] == "westcoast": self.eft_parameters_list.extend(['b1', 'c2', 'b3', 'c4'])
            elif self.c["eft_basis"] == "eastcoast": self.eft_parameters_list.extend(['b1', 'bt2', 'bG2', 'bGamma3'])
        if self.c["with_tidal_alignments"]: self.eft_parameters_list.append('bq')

    def __read_config(self, config_dict):

        # Checking if the inputs are consistent with the options
        for config_key in config_dict:
            is_config = False
            for (name, config) in zip(self.c_catalog, self.c_catalog.values()):
                if config_key == name:
                    config.check(config_key, config_dict[config_key])
                    is_config = True
            ### v1.2: we'll activate this later
            # if not is_config:
            #     raise Exception("%s is not an available configuration option. Please check correlator.info() for help. " % config_key)

        # Setting unspecified configs to default value
        for (name, config) in zip(self.c_catalog, self.c_catalog.values()):
            if config.value is None: config.value = config.default

        # Translating the catalog to a dict
        self.c = translate_catalog_to_dict(self.c_catalog)

        self.c["accboost"] = float(self.c["accboost"])

    def __is_config_conflict(self):

        if "Cf" in self.c["output"]: self.c.update({"with_cf": True, "with_survey_mask": False, "with_stoch": False})
        else: self.c["with_cf"] = False

        if "bm" in self.c["output"]: self.c["halohalo"] = False
        else: self.c["halohalo"] = True

        if self.c["with_quintessence"]: self.c["with_exact_time"] = True

        self.c["with_common_nonequal_time"] = False # this is to pass for the common Class to setup the numbers of loops (22 and 13 gathered by default)
        if self.c["with_nonequal_time"]:
            self.c.update({"with_bias": False, "with_time": False, "with_common_nonequal_time": True}) # with_common_nonequal_time is to pass for the common Class to setup the numbers of loops (22 and 13 seperated since they have different time dependence)
            if self.c["z1"] is None or self.c["z2"] is None: print("Please specify \'z1\' and \'z2\' for nonequaltime correlator. ")

        if self.c["with_ap"] and (self.c["H_fid"] is None or self.c["D_fid"] is None):
                raise Exception("You asked to apply the AP effect. Please specify \'H_fid\' and \'D_fid\'. ")

        if self.c["with_survey_mask"] and (self.c["survey_mask_arr_p"] is None or self.c["survey_mask_mat_kp"] is None): raise Exception("Survey mask: on. Please specify \'survey_mask_arr_p\' and \'survey_mask_mat_kp\'. ")
        if self.c["with_binning"] and self.c["binsize"] is None: raise Exception("Binning: on. Please provide \'binsize\'.")
        if self.c["with_redshift_bin"]:
            self.c.update({"with_bias": False, "with_time": False, "with_cf": True}) # even for the Pk, we first do the line-of-sight integral in configuration space, then Fourier transform the integrated Cf to get the integrated Pk
            if self.c["redshift_bin_zz"] is None or self.c["redshift_bin_nz"] is None: raise Exception("You asked to account for the galaxy counts distribution over a redshift bins. Please provide a distribution \'redshift_bin_nz\' and corresponding \'redshift_bin_zz\'. ")
        if self.c["with_wedge"] and self.c["wedge_mat_wl"] is None: raise Exception("Please specify \'wedge_mat_wl\'.")

    def set_cosmo(self, cosmo_dict, module='class', engine=None):

        cosmo = {}

        if module == 'class':

            log10kmax = 0
            if self.c["with_nnlo_counterterm"]: log10kmax = 1 # slower, but required for the wiggle-no-wiggle split scheme

            if not engine:
                from classy import Class
                cosmo_dict_local = cosmo_dict.copy()
                if self.c["with_bias"] and "bias" in cosmo_dict: del cosmo_dict_local["bias"] # remove to not pass it to classy that otherwise complains
                if not self.c["with_time"] and "A" in cosmo_dict: del cosmo_dict_local["A"] # same as above
                if self.c["with_redshift_bin"]: zmax = max(self.c["redshift_bin_zz"])
                else: zmax = self.c["z"]
                M = Class()
                M.set(cosmo_dict_local)
                M.set({'output': 'mPk', 'P_k_max_h/Mpc': 10.**log10kmax, 'z_max_pk': zmax })
                M.compute()
            else: M = engine

            cosmo["kk"] = np.logspace(-5, log10kmax, 200)  # k in h/Mpc
            cosmo["pk_lin"] = np.array([M.pk_lin(k*M.h(), self.c["z"])*M.h()**3 for k in cosmo["kk"]]) # P(k) in (Mpc/h)**3

            if self.c["multipole"] > 0: cosmo["f"] = M.scale_independent_growth_factor_f(self.c["z"])
            if not self.c["with_time"]: cosmo["D"] = M.scale_independent_growth_factor(self.c["z"])
            if self.c["with_nonequal_time"]:
                cosmo["D1"] = M.scale_independent_growth_factor(self.c["z1"])
                cosmo["D2"] = M.scale_independent_growth_factor(self.c["z2"])
                cosmo["f1"] = M.scale_independent_growth_factor_f(self.c["z1"])
                cosmo["f2"] = M.scale_independent_growth_factor_f(self.c["z2"])
            if self.c["with_exact_time"] or self.c["with_quintessence"]:
                cosmo["z"] = self.c["z"]
                cosmo["Omega0_m"] = M.Omega0_m()
                if "w0_fld" in cosmo_dict: cosmo["w0_fld"] = cosmo_dict["w0_fld"]
            if self.c["with_ap"]:
                cosmo["H"], cosmo["DA"] = M.Hubble(self.c["z"]) / M.Hubble(0.), M.angular_distance(self.c["z"]) * M.Hubble(0.)

            if self.c["with_redshift_bin"]:
                def comoving_distance(z): return M.angular_distance(z) * (1+z) * M.h()
                cosmo["Dz"] = np.array([M.scale_independent_growth_factor(z) for z in self.c["redshift_bin_zz"]])
                cosmo["fz"] = np.array([M.scale_independent_growth_factor_f(z) for z in self.c["redshift_bin_zz"]])
                cosmo["rz"] = np.array([comoving_distance(z) for z in self.c["redshift_bin_zz"]])

            if self.c["with_quintessence"]:
                # starting deep inside matter domination and evolving to the total adiabatic linear power spectrum.
                # This does not work in the general case, e.g. with massive neutrinos (okish for minimal mass though)
                # This does not work for 'with_redshift_bin': True. # eventually to code up
                zm = 5. # z in matter domination
                def scale_factor(z): return 1/(1.+z)
                Omega0_m = cosmo["Omega0_m"]
                w = cosmo["w0_fld"]
                GF = GreenFunction(Omega0_m, w=w, quintessence=True)
                Dq = GF.D(scale_factor(zfid)) / GF.D(scale_factor(zm))
                Dm = M.scale_independent_growth_factor(self.c["z"]) / M.scale_independent_growth_factor(zm)
                cosmo["pk_lin"] *= Dq**2 / Dm**2 * ( 1 + (1+w)/(1.-3*w) * (1-Omega0_m)/Omega0_m * (1+zm)**(3*w) )**2 # 1611.07966 eq. (4.15)
                cosmo["f"] = GF.fplus(1/(1.+self.c["z"]))

            # wiggle-no-wiggle split # algo: 1003.3999; details: 2004.10607
            def get_smooth_wiggle_resc(kk, pk, alpha_rs=1.): # k [h/Mpc], pk [(Mpc/h)**3]
                kp = np.linspace(1.e-7, 7, 2**16)   # 1/Mpc
                ilogpk = interp1d(np.log(kk * M.h()), np.log(pk / M.h()**3), fill_value="extrapolate") # Mpc**3
                lnkpk = np.log(kp) + ilogpk(np.log(kp))
                harmonics = dst(lnkpk, type=2, norm='ortho')
                odd, even = harmonics[::2], harmonics[1::2]
                nn = np.arange(0, odd.shape[0], 1)
                nobao = np.delete(nn, np.arange(120, 240,1))
                smooth_odd = interp1d(nn, odd, kind='cubic')(nobao)
                smooth_even = interp1d(nn, even, kind='cubic')(nobao)
                smooth_odd = interp1d(nobao, smooth_odd, kind='cubic')(nn)
                smooth_even = interp1d(nobao, smooth_even, kind='cubic')(nn)
                smooth_harmonics =  np.array([[o, e] for (o, e) in zip(smooth_odd, smooth_even)]).reshape(-1)
                smooth_lnkpk = dst(smooth_harmonics, type=3, norm='ortho')
                smooth_pk = np.exp(smooth_lnkpk) / kp
                wiggle_pk = np.exp(ilogpk(np.log(kp))) - smooth_pk
                spk = interp1d(kp, smooth_pk, bounds_error=False)(kk * M.h()) * M.h()**3 # (Mpc/h)**3
                wpk_resc = interp1d(kp, wiggle_pk, bounds_error=False)(alpha_rs * kk * M.h()) * M.h()**3 # (Mpc/h)**3 # wiggle rescaling
                kmask = np.where(kk < 1.02)[0]
                return kk[kmask], spk[kmask], pk[kmask] #spk[kmask]+wpk_resc[kmask]

            if self.c["with_nnlo_counterterm"]: cosmo["kk"], cosmo["Psmooth"], cosmo["pk_lin"] = get_smooth_wiggle_resc(cosmo["kk"], cosmo["pk_lin"])

            return cosmo

class BiasCorrelator(Correlator):
    '''
    Class to load pre-computed correlator
    '''
    def __init__(self, config_dict=None, load_engines=False):
        Correlator.__init__(self, config_dict, load_engines=load_engines)

def translate_catalog_to_dict(catalog):
    newdict = dict.fromkeys(catalog)
    for key, option in zip(catalog, catalog.values()):
        newdict[key] = option.value
    return newdict

def typename(onetype):
    if isinstance(onetype, tuple): return [t.__name__ for t in onetype]
    else: return [onetype.__name__]

class Option(object):

    def __init__(self, config_name, config_type, config_list=None, description='', default=None, verbose=False):

        self.verbose = verbose
        self.name = config_name
        self.type = config_type
        self.list = config_list
        self.description = description
        self.default = default
        self.value = None

    def check(self, config_key, config_value):
        is_config = False
        if self.verbose: print("\'%s\': \'%s\'" % (config_key, config_value))
        if isinstance(config_value, self.type):
            if self.list is None: is_config = True
            elif isinstance(config_value, str):
                if any(config_value in o for o in self.list): is_config = True
            elif isinstance(config_value, (int, float, bool)):
                if any(config_value == o for o in self.list): is_config = True
        if is_config:
            self.value = config_value
        else: self.error()
        return is_config

    def error(self):
        if self.list is None:
            try: raise Exception("Input error in \'%s\'; input configs: %s. Check Correlator.info() in any doubt." % (self.name, typename(self.type)))
            except Exception as e: print(e)
        else:
            try: raise Exception("Input error in \'%s\'; input configs: %s. Check Correlator.info() in any doubt." % (self.name, self.list))
            except Exception as e: print(e)<|MERGE_RESOLUTION|>--- conflicted
+++ resolved
@@ -263,13 +263,7 @@
 
         if cosmo_dict: cosmo_dict_local = cosmo_dict.copy()
         elif cosmo_module and cosmo_engine: cosmo_dict_local = {}
-<<<<<<< HEAD
-        else: raise Exception('provide cosmo_dict or CLASSy engine with cosmo_module=\'class\' ')       
-        
-=======
         else: raise Exception('provide cosmo_dict or CLASSy engine with cosmo_module=\'class\' ')
-
->>>>>>> 3f6f0cd2
         if cosmo_module: # works only with classy now
             cosmo_dict_class = self.set_cosmo(cosmo_dict, module=cosmo_module, engine=cosmo_engine)
             cosmo_dict_local.update(cosmo_dict_class)
@@ -367,13 +361,8 @@
     def __load_engines(self, load_engines=True):
 
         self.co = Common(Nl=self.c["multipole"], kmax=self.c["kmax"], km=self.c["km"], kr=self.c["kr"], nd=self.c["nd"], eft_basis=self.c["eft_basis"],
-<<<<<<< HEAD
-            halohalo=self.c["halohalo"], with_cf=self.c["with_cf"], with_time=self.c["with_time"], accboost=self.c["accboost"], optiresum=self.c["optiresum"], 
-            exact_time=self.c["with_exact_time"], quintessence=self.c["with_quintessence"], 
-=======
-            halohalo=self.c["halohalo"], with_cf=self.c["with_cf"], with_time=self.c["with_time"], optiresum=self.c["optiresum"],
+            halohalo=self.c["halohalo"], with_cf=self.c["with_cf"], with_time=self.c["with_time"], accboost=self.c["accboost"], optiresum=self.c["optiresum"],
             exact_time=self.c["with_exact_time"], quintessence=self.c["with_quintessence"],
->>>>>>> 3f6f0cd2
             with_tidal_alignments=self.c["with_tidal_alignments"], nonequaltime=self.c["with_common_nonequal_time"], keep_loop_pieces_independent=self.c["keep_loop_pieces_independent"])
         if load_engines:
             self.nonlinear = NonLinear(load=True, save=True, NFFT=256*self.c["fftaccboost"], fftbias=self.c["fftbias"], co=self.co)
